--- conflicted
+++ resolved
@@ -20,12 +20,6 @@
         super().__init__()
         self.embedding = nn.Embedding(len(embed_vecs), embed_vecs.shape[1], padding_idx=0)
         self.embedding.weight.data = embed_vecs.clone()
-<<<<<<< HEAD
         self.embed_drop = nn.Dropout(p=dropout)
-        # TODO define the activation function to model
-        self.activation = getattr(F, activation)
-=======
-        self.embed_drop = nn.Dropout(p=config.dropout)
         # TODO Put the activation function to model files: https://github.com/ASUS-AICS/LibMultiLabel/issues/42
-        self.activation = getattr(F, config.activation)
->>>>>>> fbe495c0
+        self.activation = getattr(F, activation)