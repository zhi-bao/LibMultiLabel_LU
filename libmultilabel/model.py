--- conflicted
+++ resolved
@@ -1,11 +1,12 @@
 from abc import abstractmethod
 from argparse import Namespace
 
+import numpy as np
 import pytorch_lightning as pl
 import torch
 import torch.nn.functional as F
 import torch.optim as optim
-from pytorch_lightning.utilities.parsing import AttributeDict
+# from pytorch_lightning.utilities.parsing import AttributeDict
 
 from . import networks
 from .metrics import MultiLabelMetrics
@@ -13,7 +14,6 @@
 
 
 class MultiLabelModel(pl.LightningModule):
-<<<<<<< HEAD
     """Abstract class handling Pytorch Lightning training flow
     """
 
@@ -26,7 +26,8 @@
         metric_threshold=0.5,
         monitor_metrics=None,
         log_path=None,
-        silent=False, # TODO discuss if we need silent
+        silent=False,
+        save_k_predictions=100,
         **kwargs
     ):
         super().__init__()
@@ -35,24 +36,12 @@
         self.optimizer = optimizer
         self.momentum = momentum
         self.weight_decay = weight_decay
-        # metrics
-        self.metric_threshold = metric_threshold
-        self.monitor_metrics = monitor_metrics
+        # evaluator
+        self.eval_metric = MultiLabelMetrics(metric_threshold, monitor_metrics)
         # dump log
         self.log_path = log_path
         self.silent = silent
-=======
-    """Abstract class handling Pytorch Lightning training flow"""
-
-    def __init__(self, config, *args, **kwargs):
-        super().__init__(*args, **kwargs)
-        if isinstance(config, Namespace):
-            config = vars(config)
-        if isinstance(config, dict):
-            config = AttributeDict(config)
-        self.config = config
-        self.eval_metric = MultiLabelMetrics(self.config)
->>>>>>> e478326c
+        self.save_k_predictions = save_k_predictions
 
     def configure_optimizers(self):
         """Initialize an optimizer for the free parameters of the network.
@@ -104,18 +93,6 @@
         return self._shared_eval_step_end(batch_parts)
 
     def test_epoch_end(self, step_outputs):
-<<<<<<< HEAD
-        eval_metric = self.evaluate(step_outputs, 'test')
-        self.test_results = eval_metric
-        return eval_metric
-
-    def evaluate(self, step_outputs, split):
-        eval_metric = MultiLabelMetrics(self.metric_threshold, self.monitor_metrics)
-        for step_output in step_outputs:
-            eval_metric.add_values(y_pred=step_output['pred_scores'],
-                                   y_true=step_output['target'])
-        metric_dict = eval_metric.get_metric_dict()
-=======
         return self._shared_eval_epoch_end(step_outputs, 'test')
 
     def _shared_eval_step(self, batch, batch_idx):
@@ -131,11 +108,10 @@
 
     def _shared_eval_epoch_end(self, step_outputs, split):
         metric_dict = self.eval_metric.get_metric_dict()
->>>>>>> e478326c
         self.log_dict(metric_dict)
         dump_log(metrics=metric_dict, split=split, log_path=self.log_path)
 
-        if not self.config.silent and (not self.trainer or self.trainer.is_global_zero):
+        if not self.silent and (not self.trainer or self.trainer.is_global_zero):
             print(f'====== {split} dataset evaluation result =======')
             print(self.eval_metric)
             print()
@@ -145,19 +121,17 @@
     def predict_step(self, batch, batch_idx, dataloader_idx):
         outputs = self.network(batch['text'])
         pred_scores= torch.sigmoid(outputs['logits']).detach().cpu().numpy()
-        k = self.config.save_k_predictions
+        k = self.save_k_predictions
         top_k_idx = argsort_top_k(pred_scores, k, axis=1)
         top_k_scores = np.take_along_axis(pred_scores, top_k_idx, axis=1)
 
-<<<<<<< HEAD
+        return {'top_k_pred': top_k_idx,
+                'top_k_pred_scores': top_k_scores}
+
     def print(self, string):
         if not self.silent:
             if not self.trainer or self.trainer.is_global_zero:
                 print(string)
-=======
-        return {'top_k_pred': top_k_idx,
-                'top_k_pred_scores': top_k_scores}
->>>>>>> e478326c
 
 
 class Model(MultiLabelModel):
