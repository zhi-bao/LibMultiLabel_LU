from abc import abstractmethod
from argparse import Namespace

import numpy as np
import pytorch_lightning as pl
import torch
import torch.nn.functional as F
import torch.optim as optim

from . import networks
from .utils import dump_log, argsort_top_k
from .metrics import get_metrics, tabulate_metrics


class MultiLabelModel(pl.LightningModule):
    """Abstract class handling Pytorch Lightning training flow
    """

    def __init__(
        self,
        learning_rate=0.0001,
        optimizer='adam',
        momentum=0.9,
        weight_decay=0,
        metric_threshold=0.5,
        monitor_metrics=None,
        log_path=None,
        silent=False,
        save_k_predictions=0,
        **kwargs
    ):
        super().__init__()
        # optimizers
        self.learning_rate = learning_rate
        self.optimizer = optimizer
        self.momentum = momentum
        self.weight_decay = weight_decay

        # dump log
        self.log_path = log_path
        self.silent = silent
        self.save_k_predictions = save_k_predictions

        # metrics for evaluation
        self.eval_metric = get_metrics(metric_threshold, monitor_metrics,
                                       self.num_classes)

    def configure_optimizers(self):
        """Initialize an optimizer for the free parameters of the network.
        """
        parameters = [p for p in self.parameters() if p.requires_grad]
        optimizer_name = self.optimizer
        if optimizer_name == 'sgd':
            optimizer = optim.SGD(parameters, self.learning_rate,
                                  momentum=self.momentum,
                                  weight_decay=self.weight_decay)
        elif optimizer_name == 'adam':
            optimizer = optim.Adam(parameters,
                                   weight_decay=self.weight_decay,
                                   lr=self.learning_rate)
        elif optimizer_name == 'adamw':
            optimizer = optim.AdamW(parameters,
                                    weight_decay=self.weight_decay,
                                    lr=self.learning_rate)
        else:
            raise RuntimeError(
                'Unsupported optimizer: {self.optimizer}')

        torch.nn.utils.clip_grad_value_(parameters, 0.5)

        return optimizer

    @abstractmethod
    def shared_step(self, batch):
        """Return loss and predicted logits"""
        return NotImplemented

    def training_step(self, batch, batch_idx):
        loss, _ = self.shared_step(batch)
        return loss

    def validation_step(self, batch, batch_idx):
        return self._shared_eval_step(batch, batch_idx)

    def validation_step_end(self, batch_parts):
        return self._shared_eval_step_end(batch_parts)

    def validation_epoch_end(self, step_outputs):
        return self._shared_eval_epoch_end(step_outputs, 'val')

    def test_step(self, batch, batch_idx):
        return self._shared_eval_step(batch, batch_idx)

    def test_step_end(self, batch_parts):
        return self._shared_eval_step_end(batch_parts)

    def test_epoch_end(self, step_outputs):
        return self._shared_eval_epoch_end(step_outputs, 'test')

    def _shared_eval_step(self, batch, batch_idx):
        loss, pred_logits = self.shared_step(batch)
        return {'loss': loss,
                'pred_scores': torch.sigmoid(pred_logits),
                'target': batch['label']}

    def _shared_eval_step_end(self, batch_parts):
        return self.eval_metric.update(batch_parts['pred_scores'], batch_parts['target'])

    def _shared_eval_epoch_end(self, step_outputs, split):
        metric_dict = self.eval_metric.compute()
        self.log_dict(metric_dict)
        for k, v in metric_dict.items():
            metric_dict[k] = v.item()
        dump_log(metrics=metric_dict, split=split, log_path=self.log_path)
        self.print(tabulate_metrics(metric_dict, split))
        self.eval_metric.reset()
        return metric_dict

    def predict_step(self, batch, batch_idx, dataloader_idx):
        outputs = self.network(batch['text'])
        pred_scores= torch.sigmoid(outputs['logits']).detach().cpu().numpy()
        k = self.save_k_predictions
        top_k_idx = argsort_top_k(pred_scores, k, axis=1)
        top_k_scores = np.take_along_axis(pred_scores, top_k_idx, axis=1)

        return {'top_k_pred': top_k_idx,
                'top_k_pred_scores': top_k_scores}

<<<<<<< HEAD
=======
    def print(self, *args, **kwargs):
        """Prints only from process 0 and not in silent mode. Use this in any
        distributed mode to log only once."""

        if not self.silent:
            # print() in LightningModule to print only from process 0
            super().print(*args, **kwargs)
>>>>>>> 2ea59d5e

class Model(MultiLabelModel):
    def __init__(
        self,
        model_name,
        classes,
        word_dict,
        init_weight=None,
        log_path=None,
        network_config=None,
        **kwargs
    ):
        self.save_hyperparameters()

        self.word_dict = word_dict
        self.classes = classes
        self.num_classes = len(self.classes)
        super().__init__(log_path=log_path, **kwargs)

        embed_vecs = self.word_dict.vectors
        self.network = getattr(networks, model_name)(
            embed_vecs=embed_vecs,
            num_classes=self.num_classes,
            **network_config
        )

        if init_weight is not None:
            init_weight = networks.get_init_weight_func(
                init_weight=init_weight)
            self.apply(init_weight)

    def shared_step(self, batch):
        target_labels = batch['label']
        outputs = self.network(batch['text'])
        pred_logits = outputs['logits']
        loss = F.binary_cross_entropy_with_logits(pred_logits, target_labels.float())
        return loss, pred_logits<|MERGE_RESOLUTION|>--- conflicted
+++ resolved
@@ -126,8 +126,6 @@
         return {'top_k_pred': top_k_idx,
                 'top_k_pred_scores': top_k_scores}
 
-<<<<<<< HEAD
-=======
     def print(self, *args, **kwargs):
         """Prints only from process 0 and not in silent mode. Use this in any
         distributed mode to log only once."""
@@ -135,7 +133,6 @@
         if not self.silent:
             # print() in LightningModule to print only from process 0
             super().print(*args, **kwargs)
->>>>>>> 2ea59d5e
 
 class Model(MultiLabelModel):
     def __init__(
