--- conflicted
+++ resolved
@@ -21,14 +21,11 @@
     k = config.save_k_predictions
     top_k_idx = np.zeros((num_instance, k), dtype='i')
     top_k_scores = np.zeros((num_instance, k), dtype='d')
-<<<<<<< HEAD
+
+    for i in tqdm(range(ceil(num_instance / config.eval_batch_size))):
     """
     preds = np.empty((num_instance, num_classes))
     for i in range(ceil(num_instance / config.eval_batch_size)):
-=======
-
-    for i in tqdm(range(ceil(num_instance / config.eval_batch_size))):
->>>>>>> b2b2415c
         slice = np.s_[i*config.eval_batch_size:(i+1)*config.eval_batch_size]
         preds.vstack(linear.predict_values(model, datasets['test']['x'][slice]))
         target = datasets['test']['y'][slice].toarray()
